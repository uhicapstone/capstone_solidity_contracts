--- conflicted
+++ resolved
@@ -48,33 +48,24 @@
         address token1;
         uint256 totalContributionsToken0;
         uint256 totalContributionsToken1;
-<<<<<<< HEAD
-=======
         uint256 feeGrowthGlobal0;
         uint256 feeGrowthGlobal1;
->>>>>>> 17e9b4da
     }
 
     struct TokenData {
         uint256 totalFunds;
         mapping(PoolId => uint256) poolContributions;
-<<<<<<< HEAD
-=======
     }
 
     struct PositionData {
         uint256 feeGrowthInsideLast0;
         uint256 feeGrowthInsideLast1;
->>>>>>> 17e9b4da
     }
 
     mapping(PoolId => PoolData) public poolDataMap;
     mapping(address => TokenData) public tokenDataMap;
     PoolId[] public poolList;
-<<<<<<< HEAD
-=======
     mapping(bytes32 => PositionData) public positionDataMap;
->>>>>>> 17e9b4da
 
     constructor(IPoolManager _poolManager, address _calculator) BaseHook(_poolManager) {
         require(_calculator != address(0), "Invalid calculator");
@@ -85,11 +76,7 @@
         return Hooks.Permissions({
             beforeInitialize: false,
             afterInitialize: true,
-<<<<<<< HEAD
-            beforeAddLiquidity: false,
-=======
             beforeAddLiquidity: true,
->>>>>>> 17e9b4da
             afterAddLiquidity: false,
             beforeRemoveLiquidity: true,
             afterRemoveLiquidity: false,
@@ -107,10 +94,6 @@
     function afterInitialize(address, PoolKey calldata key, uint160, int24) external override returns (bytes4) {
         PoolId poolId = key.toId();
         poolList.push(poolId);
-<<<<<<< HEAD
-        // Initialize pool data
-=======
->>>>>>> 17e9b4da
         PoolData storage poolData = poolDataMap[poolId];
         poolData.token0 = Currency.unwrap(key.currency0);
         poolData.token1 = Currency.unwrap(key.currency1);
@@ -118,15 +101,6 @@
         return BaseHook.afterInitialize.selector;
     }
 
-<<<<<<< HEAD
-    function beforeSwap(
-    address,
-    PoolKey calldata key,
-    IPoolManager.SwapParams calldata params,
-    bytes calldata
-) external override returns (bytes4, BeforeSwapDelta, uint24) {
-    if (params.amountSpecified == 0) revert InvalidAmount();
-=======
     function beforeAddLiquidity(
         address,
         PoolKey calldata key,
@@ -221,39 +195,10 @@
         returns (bytes4, BeforeSwapDelta, uint24)
     {
         if (params.amountSpecified == 0) revert InvalidAmount();
->>>>>>> 17e9b4da
-
-    // Get PoolId from PoolKey
-    PoolId poolId = key.toId();
-    PoolData storage poolData = poolDataMap[poolId];
-
-<<<<<<< HEAD
-    // Corrected logic
-     uint256 amount = params.zeroForOne ? uint256(-params.amountSpecified) : uint256(params.amountSpecified);
-
-    // Retrieve total liquidity using `getLiquidity` from PoolManager(statelibrary)
-    uint256 totalLiquidity = poolManager.getLiquidity(poolId);
-
-    // Fetch the current price from poolmanager
-    (uint160 sqrtPriceX96, , , ) = poolManager.getSlot0(poolId);
-    uint256 currentPrice = uint256(sqrtPriceX96) * uint256(sqrtPriceX96) * 1e18 >> (96 * 2);
-
-    // Calculate insurance fee
-    uint256 insuranceFee = insuranceCalculator.calculateInsuranceFee(
-        PoolId.unwrap(poolId),
-        amount,
-        params.zeroForOne ? poolData.totalContributionsToken0 : poolData.totalContributionsToken1,
-        totalLiquidity,
-        currentPrice,
-        block.timestamp
-    );
-
-    // Determine input currency
-    Currency inputCurrency = params.zeroForOne ? key.currency0 : key.currency1;
-
-    // Mint insurance fees to the hook's contract
-    poolManager.mint(address(this), inputCurrency.toId(), insuranceFee);
-=======
+
+        PoolId poolId = key.toId();
+        PoolData storage poolData = poolDataMap[poolId];
+
         uint256 amount = params.zeroForOne ? uint256(-params.amountSpecified) : uint256(params.amountSpecified);
         uint256 totalLiquidity = poolManager.getLiquidity(poolId);
         (uint160 sqrtPriceX96,,,) = poolManager.getSlot0(poolId);
@@ -284,34 +229,10 @@
 
             emit InsuranceFeesCollected(params.zeroForOne ? poolData.token0 : poolData.token1, amount, insuranceFee);
         }
->>>>>>> 17e9b4da
-
-    // Update insurance fees and pool data
-    _updateInsuranceFees(poolData, params.zeroForOne, poolId, insuranceFee);
-
-    // Emit insurance fee collection event
-    emit InsuranceFeesCollected(
-        params.zeroForOne ? Currency.unwrap(key.currency0) : Currency.unwrap(key.currency1),
-        amount,
-        insuranceFee
-    );
-
-    // Return the required hook response
-    return (BaseHook.beforeSwap.selector, toBeforeSwapDelta(int128(int256(insuranceFee)), 0), 0);
-}
-
-<<<<<<< HEAD
-
-    function _updateInsuranceFees(PoolData storage poolData, bool zeroForOne, PoolId poolId, uint256 fee) internal {
-        if (zeroForOne) {
-            poolData.totalContributionsToken0 += fee;
-            tokenDataMap[poolData.token0].totalFunds += fee;
-            tokenDataMap[poolData.token0].poolContributions[poolId] += fee;
-        } else {
-            poolData.totalContributionsToken1 += fee;
-            tokenDataMap[poolData.token1].totalFunds += fee;
-            tokenDataMap[poolData.token1].poolContributions[poolId] += fee;
-=======
+
+        return (BaseHook.beforeSwap.selector, toBeforeSwapDelta(int128(int256(insuranceFee)), 0), 0);
+    }
+
     function _updateInsuranceFees(PoolData storage poolData, bool zeroForOne, PoolId poolId, uint256 fee) internal {
         address token = zeroForOne ? poolData.token0 : poolData.token1;
         TokenData storage tData = tokenDataMap[token];
@@ -322,84 +243,10 @@
         } else {
             poolData.totalContributionsToken1 += fee;
             tData.poolContributions[poolId] += fee;
->>>>>>> 17e9b4da
         }
         tData.totalFunds += fee;
     }
 
-<<<<<<< HEAD
-
-    function beforeRemoveLiquidity(
-    address,
-    PoolKey calldata key,
-    IPoolManager.ModifyLiquidityParams calldata params,
-    bytes calldata hookData
-) external virtual override returns (bytes4) {
-    // Allow the user to claim insurance fees before removing liquidity
-    address liquiditiyProvider = abi.decode(hookData, (address));
-    _claimInsuranceFees(key, params, liquiditiyProvider);
-    return BaseHook.beforeRemoveLiquidity.selector;
-}
-
-
-    function _claimInsuranceFees(PoolKey calldata key, IPoolManager.ModifyLiquidityParams calldata params, address liquiditiyProvider ) internal nonReentrant {
-    PoolId poolId = key.toId();
-    PoolData storage poolData = poolDataMap[poolId];
-
-    // Calculate claimable fees based on current user position
-    (uint256 fees0, uint256 fees1) = _calculateClaimableFees(poolData, poolId, params, liquiditiyProvider);
-    if (fees0 == 0 && fees1 == 0) revert NoFeesToClaim();
-
-    // Process fee claim
-    _processFeeClaim(poolData, fees0, fees1, poolId);
-
-    emit InsuranceFeeClaimed(msg.sender, poolData.token0, fees0);
-    emit InsuranceFeeClaimed(msg.sender, poolData.token1, fees1);
-}
-
-function _calculateClaimableFees(
-    PoolData storage poolData,
-    PoolId poolId,
-    IPoolManager.ModifyLiquidityParams calldata params,
-    address liquiditiyProvider
-) internal view returns (uint256 fees0, uint256 fees1) {
-    // Fetch position info for the user
-    (uint128 userLiquidity, , ) = poolManager.getPositionInfo(
-        poolId,
-        liquiditiyProvider,
-        params.tickLower,
-        params.tickUpper,
-        params.salt
-    );
-
-    // Fetch total liquidity from PoolManager
-    uint128 totalLiquidity = poolManager.getLiquidity(poolId);
-
-    if (totalLiquidity > 0) {
-        // Calculate claimable fees proportionally to user's liquidity
-        fees0 = (poolData.totalContributionsToken0 * userLiquidity) / totalLiquidity;
-        fees1 = (poolData.totalContributionsToken1 * userLiquidity) / totalLiquidity;
-    }
-}
-
-
-
-    function _processFeeClaim(PoolData storage poolData, uint256 fees0, uint256 fees1, PoolId poolId) internal {
-        if (fees0 > 0) {
-            poolData.totalContributionsToken0 -= fees0;
-            tokenDataMap[poolData.token0].totalFunds -= fees0;
-            tokenDataMap[poolData.token0].poolContributions[poolId] -= fees0;
-            if (!IERC20(poolData.token0).transfer(msg.sender, fees0)) revert TransferFailed();
-        }
-        if (fees1 > 0) {
-            poolData.totalContributionsToken1 -= fees1;
-            tokenDataMap[poolData.token1].totalFunds -= fees1;
-            tokenDataMap[poolData.token1].poolContributions[poolId] -= fees1;
-            if (!IERC20(poolData.token1).transfer(msg.sender, fees1)) revert TransferFailed();
-        }
-    }
-
-=======
     // Flash loan logic
     function flashLoan(IERC3156FlashBorrower receiver, address token, uint256 amount, bytes calldata data)
         external
@@ -444,7 +291,6 @@
         uint256 repayment = callback.amount + callback.fee;
         tokenCurrency.settle(poolManager, address(callback.receiver), repayment, false);
         tokenCurrency.take(poolManager, address(this), repayment, true);
->>>>>>> 17e9b4da
 
         uint256 feeAmount = callback.fee;
         tokenDataMap[callback.token].totalFunds += repayment;
@@ -454,22 +300,6 @@
         return "";
     }
 
-<<<<<<< HEAD
-
-    function flashLoan(IERC3156FlashBorrower receiver, address token, uint256 amount, bytes calldata data)
-        external
-        override
-        nonReentrant
-        returns (bool)
-    {
-        TokenData storage tokenDataRef = tokenDataMap[token];
-        if (tokenDataRef.totalFunds < amount) {
-            revert InsufficientLiquidity(amount, tokenDataRef.totalFunds);
-        }
-
-        uint256 fee = flashFee(token, amount);
-        uint256 repayment = amount + fee;
-=======
     function distributeFlashLoanFees(address token, uint256 feeAmount) internal {
         TokenData storage tokenData = tokenDataMap[token];
 
@@ -480,7 +310,6 @@
 
             uint256 distributedFee = (feeAmount * poolContribution) / tokenData.totalFunds;
             if (distributedFee == 0) continue;
->>>>>>> 17e9b4da
 
             PoolData storage pData = poolDataMap[pid];
 
@@ -499,43 +328,8 @@
                 }
             }
         }
-<<<<<<< HEAD
-
-        // Update token data
-        tokenDataRef.totalFunds += amount;
-        distributeFlashLoanFees(token, fee);
-
-        emit FlashLoanExecuted(address(receiver), token, amount, fee);
-        return true;
-    }
-
-        // ** Flash Loan Fees Distribution to pools according to their share of liquidity(through swap fees) in insurance pool** after every flash loan repayment 
-    //significantly better if done offchain
-    function distributeFlashLoanFees(address token, uint256 feeAmount) internal {
-    TokenData storage tokenData = tokenDataMap[token];
-    require(tokenData.totalFunds > 0, "No token funds to distribute");
-    // Distribute fees proportionally to each pool
-    for (uint256 i = 0; i < poolList.length; i++) {
-        PoolId poolid = poolList[i];
-        uint256 poolShare = tokenData.poolContributions[poolid];
-        uint256 distributedFee = (feeAmount * poolShare) / tokenData.totalFunds;
-        // Check if the token corresponds to token0 or token1 for the pool
-        PoolData storage poolData = poolDataMap[poolid];
-        if (token == poolData.token0) {
-            poolData.totalContributionsToken0 += distributedFee;
-        } else if (token == poolData.token1) {
-            poolData.totalContributionsToken1 += distributedFee;
-        } else {
-            continue;
-        }
-    }
-     tokenData.totalFunds += feeAmount;
-}
-
-=======
-    }
-
->>>>>>> 17e9b4da
+    }
+
     function flashFee(address token, uint256 amount) public view override returns (uint256) {
         TokenData storage tokenDataRef = tokenDataMap[token];
         if (tokenDataRef.totalFunds == 0) revert UnsupportedToken(token);
@@ -546,8 +340,6 @@
 
     function maxFlashLoan(address token) external view override returns (uint256) {
         return tokenDataMap[token].totalFunds;
-<<<<<<< HEAD
-=======
     }
 
     function _positionKey(PoolId pid, address owner, IPoolManager.ModifyLiquidityParams calldata params)
@@ -556,6 +348,5 @@
         returns (bytes32)
     {
         return keccak256(abi.encode(pid, owner, params.tickLower, params.tickUpper, params.salt));
->>>>>>> 17e9b4da
     }
 }